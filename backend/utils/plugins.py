import threading
from typing import List, Optional
import os
import requests
import time

import database.notifications as notification_db
from database import mem_db
from database import redis_db
from database.apps import get_private_apps_db, get_public_apps_db, record_app_usage
from database.chat import add_plugin_message, get_plugin_messages
from database.redis_db import get_enabled_plugins, get_generic_cache, \
    set_generic_cache, get_plugins_reviews, get_plugins_installs_count
from models.app import App
from models.chat import Message
from models.memory import Memory, MemorySource
from models.notification_message import NotificationMessage
from models.plugin import Plugin, UsageHistoryType
from utils.apps import get_available_apps, weighted_rating
from utils.notifications import send_notification
from utils.llm import (
    generate_embedding,
    get_proactive_message
)
from database.vector_db import query_vectors_by_metadata
import database.memories as memories_db

PROACTIVE_NOTI_LIMIT_SECONDS = 30  # 1 noti / 30s


def get_github_docs_content(repo="BasedHardware/omi", path="docs/docs"):
    """
    Recursively retrieves content from GitHub docs folder and subfolders using GitHub API.
    Returns a dict mapping file paths to their raw content.

    If cached, returns cached content. (24 hours)
    So any changes to the docs will take 24 hours to be reflected.
    """
    if cached := get_generic_cache(f'get_github_docs_content_{repo}_{path}'):
        return cached
    docs_content = {}
    headers = {"Authorization": f"token {os.getenv('GITHUB_TOKEN')}"}

    def get_contents(path):
        url = f"https://api.github.com/repos/{repo}/contents/{path}"
        response = requests.get(url, headers=headers)

        if response.status_code != 200:
            print(f"Failed to fetch contents for {path}: {response.status_code}")
            return

        contents = response.json()

        if not isinstance(contents, list):
            return

        for item in contents:
            if item["type"] == "file" and (item["name"].endswith(".md") or item["name"].endswith(".mdx")):
                # Get raw content for documentation files
                raw_response = requests.get(item["download_url"], headers=headers)
                if raw_response.status_code == 200:
                    docs_content[item["path"]] = raw_response.text

            elif item["type"] == "dir":
                # Recursively process subfolders
                get_contents(item["path"])

    get_contents(path)
    set_generic_cache(f'get_github_docs_content_{repo}_{path}', docs_content, 60 * 24 * 7)
    return docs_content


# ***********************************
# ************* BASICS **************
# ***********************************


def get_plugins_data_from_db(uid: str, include_reviews: bool = False) -> List[Plugin]:
    private_data = []
    public_data = []
    all_plugins = []
    # if cachedPlugins := get_generic_cache('get_public_plugins_data'):
    #     print('get_public_plugins_data from cache')
    #     public_data = cachedPlugins
    #     private_data = get_private_plugins_db(uid)
    #     pass
    # else:
    private_data = get_private_apps_db(uid)
    public_data = get_public_apps_db(uid)
    # set_generic_cache('get_public_plugins_data', public_data, 60 * 10)  # 10 minutes cached
    user_enabled = set(get_enabled_plugins(uid))
    all_plugins = private_data + public_data

    plugin_ids = [plugin['id'] for plugin in all_plugins]
    plugins_install = get_plugins_installs_count(plugin_ids)
    plugins_review = get_plugins_reviews(plugin_ids) if include_reviews else {}

    plugins = []
    for plugin in all_plugins:
        plugin_dict = plugin
        plugin_dict['enabled'] = plugin['id'] in user_enabled
        plugin_dict['installs'] = plugins_install.get(plugin['id'], 0)
        if include_reviews:
            reviews = plugins_review.get(plugin['id'], {})
            sorted_reviews = reviews.values()
            rating_avg = sum([x['score'] for x in sorted_reviews]) / len(sorted_reviews) if reviews else None
            plugin_dict['reviews'] = []
            plugin_dict['user_review'] = reviews.get(uid)
            plugin_dict['rating_avg'] = rating_avg
            plugin_dict['rating_count'] = len(sorted_reviews)
        plugins.append(Plugin(**plugin_dict))
    if include_reviews:
        plugins = sorted(plugins, key=weighted_rating, reverse=True)
    return plugins


def get_plugins_data(uid: str, include_reviews: bool = False) -> List[Plugin]:
    # print('get_plugins_data', uid, include_reviews)
    if data := get_generic_cache('get_plugins_data'):
        print('get_plugins_data from cache')
        pass
    else:
        response = requests.get('https://raw.githubusercontent.com/BasedHardware/Omi/main/community-plugins.json')
        if response.status_code != 200:
            return []
        data = response.json()
        set_generic_cache('get_plugins_data', data, 60 * 10)  # 10 minutes cached

    user_enabled = set(get_enabled_plugins(uid)) if uid else []
    # print('get_plugins_data, user_enabled', user_enabled)

    plugin_ids = [plugin['id'] for plugin in data]
    plugins_install = get_plugins_installs_count(plugin_ids)
    plugins_review = get_plugins_reviews(plugin_ids) if include_reviews else {}

    plugins = []
    for plugin in data:
        plugin_dict = plugin
        plugin_dict['enabled'] = plugin['id'] in user_enabled
        plugin_dict['installs'] = plugins_install.get(plugin['id'], 0)
        if include_reviews:
            reviews = plugins_review.get(plugin['id'], {})
            sorted_reviews = reviews.values()

            rating_avg = sum([x['score'] for x in sorted_reviews]) / len(sorted_reviews) if reviews else None
            plugin_dict['reviews'] = []
            plugin_dict['user_review'] = reviews.get(uid)
            plugin_dict['rating_avg'] = rating_avg
            plugin_dict['rating_count'] = len(sorted_reviews)
        plugins.append(Plugin(**plugin_dict))
    if include_reviews:
        plugins = sorted(plugins, key=weighted_rating, reverse=True)

    return plugins


# **************************************************
# ************* EXTERNAL INTEGRATIONS **************
# **************************************************

def trigger_external_integrations(uid: str, memory: Memory) -> list:
    """ON MEMORY CREATED"""
    if not memory or memory.discarded:
        return []

    apps: List[App] = get_available_apps(uid)
    filtered_apps = [app for app in apps if
                     app.triggers_on_memory_creation() and app.enabled and not app.deleted]
    if not filtered_apps:
        return []

    threads = []
    results = {}

    def _single(app: App):
        if not app.external_integration.webhook_url:
            return

        memory_dict = memory.as_dict_cleaned_dates()

        # Ignore external data on workflow
        if memory.source == MemorySource.workflow and 'external_data' in memory_dict:
            memory_dict['external_data'] = None

        url = app.external_integration.webhook_url
        if '?' in url:
            url += '&uid=' + uid
        else:
            url += '?uid=' + uid

        try:
            response = requests.post(url, json=memory_dict, timeout=30, )  # TODO: failing?
            if response.status_code != 200:
<<<<<<< HEAD
                print('Plugin integration failed', plugin.id, 'status:', response.status_code, 'result:',
                      response.text[:100])
=======
                print('App integration failed', app.id, 'status:', response.status_code, 'result:', response.text[:100])
>>>>>>> 89684d65
                return

            if app.uid is not None:
                if app.uid != uid:
                    record_app_usage(uid, app.id, UsageHistoryType.memory_created_external_integration,
                                     memory_id=memory.id)
            else:
                record_app_usage(uid, app.id, UsageHistoryType.memory_created_external_integration,
                                 memory_id=memory.id)

            # print('response', response.json())
            if message := response.json().get('message', ''):
                results[app.id] = message
        except Exception as e:
            print(f"Plugin integration error: {e}")
            return

    for app in filtered_apps:
        threads.append(threading.Thread(target=_single, args=(app,)))

    [t.start() for t in threads]
    [t.join() for t in threads]

    messages = []
    for key, message in results.items():
        if not message:
            continue
        messages.append(add_plugin_message(message, key, uid, memory.id))
    return messages


async def trigger_realtime_integrations(uid: str, segments: list[dict], memory_id: str):
    """REALTIME STREAMING"""
    # TODO: don't retrieve token before knowing if to notify
    token = notification_db.get_token_only(uid)
    _trigger_realtime_integrations(uid, token, segments, memory_id)


# proactive notification
def _retrieve_contextual_memories(uid: str, user_context):
    vector = (
        generate_embedding(user_context.get('question', ''))
        if user_context.get('question')
        else [0] * 3072
    )
    print("query_vectors vector:", vector[:5])

    date_filters = {}  # not support yet
    filters = user_context.get('filters', {})
    memories_id = query_vectors_by_metadata(
        uid,
        vector,
        dates_filter=[date_filters.get("start"), date_filters.get("end")],
        people=filters.get("people", []),
        topics=filters.get("topics", []),
        entities=filters.get("entities", []),
        dates=filters.get("dates", []),
    )
    return memories_db.get_memories_by_id(uid, memories_id)


def _hit_proactive_notification_rate_limits(uid: str, plugin: App):
    sent_at = mem_db.get_proactive_noti_sent_at(uid, plugin.id)
    if sent_at and time.time() - sent_at < PROACTIVE_NOTI_LIMIT_SECONDS:
        return True

    # remote
    sent_at = redis_db.get_proactive_noti_sent_at(uid, plugin.id)
    if not sent_at:
        return False
    ttl = redis_db.get_proactive_noti_sent_at_ttl(uid, plugin.id)
    if ttl > 0:
        mem_db.set_proactive_noti_sent_at(uid, plugin.id, int(time.time() + ttl), ttl=ttl)

    return time.time() - sent_at < PROACTIVE_NOTI_LIMIT_SECONDS


def _set_proactive_noti_sent_at(uid: str, plugin: App):
    ts = time.time()
    mem_db.set_proactive_noti_sent_at(uid, plugin, int(ts), ttl=PROACTIVE_NOTI_LIMIT_SECONDS)
    redis_db.set_proactive_noti_sent_at(uid, plugin.id, int(ts), ttl=PROACTIVE_NOTI_LIMIT_SECONDS)


def _process_proactive_notification(uid: str, token: str, plugin: App, data):
    if not plugin.has_capability("proactive_notification") or not data:
        print(f"Plugins {plugin.id} is not proactive_notification or data invalid", uid)
        return None

    # rate limits
    if _hit_proactive_notification_rate_limits(uid, plugin):
        print(f"Plugins {plugin.id} is reach rate limits 1 noti per user per {PROACTIVE_NOTI_LIMIT_SECONDS}s", uid)
        return None

    max_prompt_char_limit = 8000
    min_message_char_limit = 5

    prompt = data.get('prompt', '')
    if len(prompt) > max_prompt_char_limit:
        send_plugin_notification(token, plugin.name, plugin.id,
                                 f"Prompt too long: {len(prompt)}/{max_prompt_char_limit} characters. Please shorten.")
        print(f"Plugin {plugin.id}, prompt too long, length: {len(prompt)}/{max_prompt_char_limit}", uid)
        return None

    filter_scopes = plugin.filter_proactive_notification_scopes(data.get('params', []))

    # context
    context = None
    if 'user_context' in filter_scopes:
        memories = _retrieve_contextual_memories(uid, data.get('context', {}))
        if len(memories) > 0:
            context = Memory.memories_to_string(memories, True)

    # messages
    messages = []
    if 'user_chat' in filter_scopes:
        messages = list(reversed([Message(**msg) for msg in get_plugin_messages(uid, plugin.id, limit=10)]))

    # print(f'_process_proactive_notification context {context[:100] if context else "empty"}')

    # retrive message
    message = get_proactive_message(uid, prompt, filter_scopes, context, messages)
    if not message or len(message) < min_message_char_limit:
        print(f"Plugins {plugin.id}, message too short", uid)
        return None

    # send notification
    send_plugin_notification(token, plugin.name, plugin.id, message)

    # set rate
    _set_proactive_noti_sent_at(uid, plugin)
    return message


<<<<<<< HEAD
def _trigger_realtime_integrations(uid: str, token: str, segments: List[dict], memory_id: str) -> dict:
    plugins: List[App] = get_available_apps(uid)
    filtered_plugins = [
        plugin for plugin in plugins if
        plugin.triggers_realtime() and plugin.enabled and not plugin.deleted
=======
def _trigger_realtime_integrations(uid: str, token: str, segments: List[dict]) -> dict:
    apps: List[App] = get_available_apps(uid)
    filtered_apps = [
        app for app in apps if
        app.triggers_realtime() and app.enabled and not app.deleted
>>>>>>> 89684d65
    ]
    if not filtered_apps:
        return {}

    threads = []
    results = {}

    def _single(app: App):
        if not app.external_integration.webhook_url:
            return

        url = app.external_integration.webhook_url
        if '?' in url:
            url += '&uid=' + uid
        else:
            url += '?uid=' + uid

        try:
            response = requests.post(url, json={"session_id": uid, "segments": segments}, timeout=30)
            if response.status_code != 200:
<<<<<<< HEAD
                print('trigger_realtime_integrations', plugin.id, 'status: ', response.status_code, 'results:',
=======
                print('trigger_realtime_integrations', app.id, 'status: ', response.status_code, 'results:',
>>>>>>> 89684d65
                      response.text[:100])
                return

            if plugin.uid is None or plugin.uid != uid:
                record_plugin_usage(uid, plugin.id, UsageHistoryType.transcript_processed_external_integration, memory_id=memory_id)

            response_data = response.json()
            if not response_data:
                return

            # message
            message = response_data.get('message', '')
            # print('Plugin', plugin.id, 'response message:', message)
            if message and len(message) > 5:
                send_plugin_notification(token, app.name, app.id, message)
                results[app.id] = message

            # proactive_notification
            noti = response_data.get('notification', None)
            # print('Plugin', plugin.id, 'response notification:', noti)
            if app.has_capability("proactive_notification"):
                message = _process_proactive_notification(uid, token, app, noti)
                if message:
                    results[app.id] = message

        except Exception as e:
            print(f"App integration error: {e}")
            return

    for app in filtered_apps:
        threads.append(threading.Thread(target=_single, args=(app,)))

    [t.start() for t in threads]
    [t.join() for t in threads]
    messages = []
    for key, message in results.items():
        if not message:
            continue
        messages.append(add_plugin_message(message, key, uid))

    return messages


def send_plugin_notification(token: str, app_name: str, app_id: str, message: str):
    ai_message = NotificationMessage(
        text=message,
        plugin_id=app_id,
        from_integration='true',
        type='text',
        notification_type='plugin',
    )

    send_notification(token, app_name + ' says', message, NotificationMessage.get_message_as_dict(ai_message))<|MERGE_RESOLUTION|>--- conflicted
+++ resolved
@@ -191,12 +191,7 @@
         try:
             response = requests.post(url, json=memory_dict, timeout=30, )  # TODO: failing?
             if response.status_code != 200:
-<<<<<<< HEAD
-                print('Plugin integration failed', plugin.id, 'status:', response.status_code, 'result:',
-                      response.text[:100])
-=======
                 print('App integration failed', app.id, 'status:', response.status_code, 'result:', response.text[:100])
->>>>>>> 89684d65
                 return
 
             if app.uid is not None:
@@ -330,19 +325,11 @@
     return message
 
 
-<<<<<<< HEAD
 def _trigger_realtime_integrations(uid: str, token: str, segments: List[dict], memory_id: str) -> dict:
-    plugins: List[App] = get_available_apps(uid)
-    filtered_plugins = [
-        plugin for plugin in plugins if
-        plugin.triggers_realtime() and plugin.enabled and not plugin.deleted
-=======
-def _trigger_realtime_integrations(uid: str, token: str, segments: List[dict]) -> dict:
     apps: List[App] = get_available_apps(uid)
     filtered_apps = [
         app for app in apps if
         app.triggers_realtime() and app.enabled and not app.deleted
->>>>>>> 89684d65
     ]
     if not filtered_apps:
         return {}
@@ -363,11 +350,7 @@
         try:
             response = requests.post(url, json={"session_id": uid, "segments": segments}, timeout=30)
             if response.status_code != 200:
-<<<<<<< HEAD
-                print('trigger_realtime_integrations', plugin.id, 'status: ', response.status_code, 'results:',
-=======
                 print('trigger_realtime_integrations', app.id, 'status: ', response.status_code, 'results:',
->>>>>>> 89684d65
                       response.text[:100])
                 return
 
