import os
from typing import List

from google.cloud.firestore_v1.base_query import BaseCompositeFilter, FieldFilter
from ulid import ULID

from ._client import db
from .redis_db import get_plugin_reviews

# *****************************
# ********** CRUD *************
# *****************************

omi_plugins_bucket = os.getenv('BUCKET_PLUGINS_LOGOS')


def migrate_reviews_from_redis_to_firestore():
    apps_ref = db.collection('plugins_data').stream()
    for app in apps_ref:
        print('migrating reviews for app:', app.id)
        app_id = app.id
        reviews = get_plugin_reviews(app_id)
        for uid, review in reviews.items():
            review['app_id'] = app_id
            new_app_ref = db.collection('plugins_data').document(app_id).collection('reviews').document(uid)
            new_app_ref.set(review)


def get_app_by_id_db(app_id: str):
    app_ref = db.collection('plugins_data').document(app_id)
    doc = app_ref.get()
    if doc.exists:
        if doc.to_dict().get('deleted', True):
            return None
        else:
            return doc.to_dict()
    return None


def get_private_apps_db(uid: str) -> List:
    filters = [FieldFilter('uid', '==', uid), FieldFilter('private', '==', True), FieldFilter('deleted', '==', False)]
    private_apps = db.collection('plugins_data').where(filter=BaseCompositeFilter('AND', filters)).stream()
    data = [doc.to_dict() for doc in private_apps]
    return data


# This returns public unapproved apps of all users
def get_unapproved_public_apps_db() -> List:
    filters = [FieldFilter('approved', '==', False), FieldFilter('private', '==', False),
               FieldFilter('deleted', '==', False)]
    public_apps = db.collection('plugins_data').where(filter=BaseCompositeFilter('AND', filters)).stream()
    return [doc.to_dict() for doc in public_apps]


def get_public_apps_db(uid: str) -> List:
    public_plugins = db.collection('plugins_data').stream()
    data = [doc.to_dict() for doc in public_plugins]

    return [plugin for plugin in data if plugin['approved'] == True or plugin['uid'] == uid]


def get_public_approved_apps_db() -> List:
    filters = [FieldFilter('approved', '==', True), FieldFilter('deleted', '==', False)]
    public_apps = db.collection('plugins_data').where(filter=BaseCompositeFilter('AND', filters)).stream()
    return [doc.to_dict() for doc in public_apps]


# This returns public unapproved apps for a user
def get_public_unapproved_apps_db(uid: str) -> List:
    filters = [FieldFilter('approved', '==', False), FieldFilter('uid', '==', uid), FieldFilter('deleted', '==', False),
               FieldFilter('private', '==', False)]
    public_apps = db.collection('plugins_data').where(filter=BaseCompositeFilter('AND', filters)).stream()
    return [doc.to_dict() for doc in public_apps]


def add_app_to_db(app_data: dict):
    app_ref = db.collection('plugins_data')
    app_ref.add(app_data, app_data['id'])


def update_app_in_db(app_data: dict):
    app_ref = db.collection('plugins_data').document(app_data['id'])
    app_ref.update(app_data)


def delete_app_from_db(app_id: str):
    app_ref = db.collection('plugins_data').document(app_id)
    app_ref.update({'deleted': True})


def update_app_visibility_in_db(app_id: str, private: bool):
    app_ref = db.collection('plugins_data').document(app_id)
    if 'private' in app_id and not private:
        app = app_ref.get().to_dict()
        app_ref.delete()
        new_app_id = app_id.split('-private')[0] + '-' + str(ULID())
        app['id'] = new_app_id
        app['private'] = private
        app_ref = db.collection('plugins_data').document(new_app_id)
        app_ref.set(app)
    else:
        app_ref.update({'private': private})


def change_app_approval_status(plugin_id: str, approved: bool):
    plugin_ref = db.collection('plugins_data').document(plugin_id)
    plugin_ref.update({'approved': approved, 'status': 'approved' if approved else 'rejected'})


<<<<<<< HEAD
# ********************************
# *********** REVIEWS ************
# ********************************

def set_app_review_in_db(app_id: str, uid: str, review: dict):
    app_ref = db.collection('plugins_data').document(app_id).collection('reviews').document(uid)
    app_ref.set(review)
=======
def get_app_usage_history_db(app_id: str):
    usage = db.collection('plugins').document(app_id).collection('usage_history').stream()
    return [doc.to_dict() for doc in usage]
>>>>>>> e5028829
<|MERGE_RESOLUTION|>--- conflicted
+++ resolved
@@ -107,16 +107,15 @@
     plugin_ref.update({'approved': approved, 'status': 'approved' if approved else 'rejected'})
 
 
-<<<<<<< HEAD
+def get_app_usage_history_db(app_id: str):
+    usage = db.collection('plugins').document(app_id).collection('usage_history').stream()
+    return [doc.to_dict() for doc in usage]
+  
+    
 # ********************************
 # *********** REVIEWS ************
 # ********************************
 
 def set_app_review_in_db(app_id: str, uid: str, review: dict):
     app_ref = db.collection('plugins_data').document(app_id).collection('reviews').document(uid)
-    app_ref.set(review)
-=======
-def get_app_usage_history_db(app_id: str):
-    usage = db.collection('plugins').document(app_id).collection('usage_history').stream()
-    return [doc.to_dict() for doc in usage]
->>>>>>> e5028829
+    app_ref.set(review)