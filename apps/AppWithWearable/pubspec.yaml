name: friend_private
description: A new Flutter project.

# The following line prevents the package from being accidentally published to
# pub.dev using `pub publish`. This is preferred for private packages.
publish_to: 'none' # Remove this line if you wish to publish to pub.dev

# The following defines the version and build number for your application.
# A version number is three numbers separated by dots, like 1.2.43
# followed by an optional build number separated by a +.
# Both the version and the builder number may be overridden in flutter
# build by specifying --build-name and --build-number, respectively.
# In Android, build-name is used as versionName while build-number used as versionCode.
# Read more about Android versioning at https://developer.android.com/studio/publish/versioning
# In iOS, build-name is used as CFBundleShortVersionString while build-number used as CFBundleVersion.
# Read more about iOS versioning at
# https://developer.apple.com/library/archive/documentation/General/Reference/InfoPlistKeyReference/Articles/CoreFoundationKeys.html
version: 1.0.3+7

environment:
  sdk: ">=3.0.0 <4.0.0"

dependencies:
  flutter:
    sdk: flutter
  flutter_localizations:
    sdk: flutter
  auto_size_text: 3.0.0
  collection: 1.18.0
  equatable: 2.0.5
  flutter_blue_plus: ^1.32.7
  font_awesome_flutter: 10.6.0
  from_css_color: 2.0.0
  http: ^1.2.1
  intl: ^0.19.0
  mime_type: 1.0.0
  page_transition: 2.1.0
  permission_handler: ^11.3.1
  share_plus: ^9.0.0
  shared_preferences: ^2.2.3
  smooth_page_indicator: 1.1.0
  url_launcher: ^6.3.0
  url_launcher_platform_interface: 2.3.2
  wav: ^1.3.0
  lottie: ^3.1.2
  flutter_tilt: any
  path: ^1.9.0
  uuid: ^4.4.0
  tuple: ^2.0.2
  googleapis_auth: ^1.6.0
  envied: ^0.5.4+1
  awesome_notifications_core: ^0.9.3
  awesome_notifications: any
  mime: ^1.0.5
  instabug_flutter: ^13.0.0
  #  flutter_foreground_task: ^6.2.0
  mixpanel_flutter: ^2.2.0
  #  flutter_silero_vad:
  #    git:
  #      url: https://github.com/char5742/flutter_silero_vad.git\
  fonnx:
    git:
      url: https://github.com/Telosnex/fonnx.git
      ref: main
  expandable_text: ^2.3.0
  flutter_native_splash: ^2.4.0
<<<<<<< HEAD
  nordic_dfu: ^6.1.4+hotfix
=======
  flutter_svg: ^2.0.10+1
  gradient_borders: ^1.0.1
>>>>>>> 0204952b

dependency_overrides:
  http: ^1.2.1
  uuid: ^4.4.0

dev_dependencies:
  flutter_launcher_icons: 0.13.1
  flutter_lints: ^4.0.0
  image: ^4.2.0
  integration_test:
    sdk: flutter
  lints: ^4.0.0
  flutter_test:
    sdk: flutter
  envied_generator: ^0.5.4+1
  build_runner: ^2.4.11


flutter_launcher_icons:
  android: true
  ios: true
  remove_alpha_ios: true
  web:
    generate: true
  image_path: 'assets/images/app_launcher_icon.png'


# For information on the generic Dart part of this file, see the
# following page: https://dart.dev/tools/pub/pubspec

# The following section is specific to Flutter.
flutter:

  # The following line ensures that the Material Icons font is
  # included with your application, so that you can use the icons in
  # the material Icons class.
  uses-material-design: true

  # To add assets to your application, add an assets section, like this:
  assets:
    - assets/images/blob.png
    - assets/images/stars.png
    - assets/images/herologo.png
    - assets/images/backbutton.svg
    - assets/fonts/
    - assets/images/
    - assets/videos/
    - assets/audios/
    - assets/lottie_animations/
    - assets/rive_animations/
    - assets/pdfs/
    - assets/silero_vad.onnx
  fonts:
    - family: 'SF Pro Display'
      fonts:
        - asset: assets/fonts/SFPRODISPLAYTHINITALIC.OTF
          weight: 100
          style: italic
        - asset: assets/fonts/SFPRODISPLAYLIGHTITALIC.OTF
          weight: 300
          style: italic
        - asset: assets/fonts/SFPRODISPLAYREGULAR.OTF
        - asset: assets/fonts/SFPRODISPLAYHEAVYITALIC.OTF
          style: italic
        - asset: assets/fonts/SFPRODISPLAYMEDIUM.OTF
          weight: 500
        - asset: assets/fonts/SFPRODISPLAYSEMIBOLDITALIC.OTF
          weight: 600
          style: italic
        - asset: assets/fonts/SFPRODISPLAYBOLD.OTF
          weight: 700
        - asset: assets/fonts/SFPRODISPLAYBLACKITALIC.OTF
          weight: 900
          style: italic

  # An image asset can refer to one or more resolution-specific "variants", see
  # https://flutter.dev/assets-and-images/#resolution-aware.

  # For details regarding adding assets from package dependencies, see
  # https://flutter.dev/assets-and-images/#from-packages

  # To add custom fonts to your application, add a fonts section here,
  # in this "flutter" section. Each entry in this list should have a
  # "family" key with the font family name, and a "fonts" key with a
  # list giving the asset and other descriptors for the font. For
  # example:
  # fonts:
  #   - family: Schyler
  #     fonts:
  #       - asset: fonts/Schyler-Regular.ttf
  #       - asset: fonts/Schyler-Italic.ttf
  #         style: italic
  #   - family: Trajan Pro
  #     fonts:
  #       - asset: fonts/TrajanPro.ttf
  #       - asset: fonts/TrajanPro_Bold.ttf
  #         weight: 700
  #
  # For details regarding fonts from package dependencies,
  # see https://flutter.dev/custom-fonts/#from-packages<|MERGE_RESOLUTION|>--- conflicted
+++ resolved
@@ -64,12 +64,9 @@
       ref: main
   expandable_text: ^2.3.0
   flutter_native_splash: ^2.4.0
-<<<<<<< HEAD
-  nordic_dfu: ^6.1.4+hotfix
-=======
   flutter_svg: ^2.0.10+1
   gradient_borders: ^1.0.1
->>>>>>> 0204952b
+  nordic_dfu: ^6.1.4+hotfix
 
 dependency_overrides:
   http: ^1.2.1
