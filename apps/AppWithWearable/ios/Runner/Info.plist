<?xml version="1.0" encoding="UTF-8"?>
<!DOCTYPE plist PUBLIC "-//Apple//DTD PLIST 1.0//EN" "http://www.apple.com/DTDs/PropertyList-1.0.dtd">
<plist version="1.0">
<dict>
	<key>BGTaskSchedulerPermittedIdentifiers</key>
	<array>
		<string>daily-summary</string>
		<string>com.friend-app-with-wearable.ios12.daily-summary</string>
	</array>
	<key>CADisableMinimumFrameDurationOnPhone</key>
	<true/>
	<key>CFBundleDevelopmentRegion</key>
	<string>$(DEVELOPMENT_LANGUAGE)</string>
	<key>CFBundleDisplayName</key>
	<string>$(BUNDLE_DISPLAY_NAME)</string>
	<key>CFBundleExecutable</key>
	<string>$(EXECUTABLE_NAME)</string>
	<key>CFBundleIdentifier</key>
	<string>$(PRODUCT_BUNDLE_IDENTIFIER)</string>
	<key>CFBundleInfoDictionaryVersion</key>
	<string>6.0</string>
	<key>CFBundleName</key>
	<string>$(BUNDLE_NAME)</string>
	<key>CFBundlePackageType</key>
	<string>APPL</string>
	<key>CFBundleShortVersionString</key>
	<string>$(FLUTTER_BUILD_NAME)</string>
	<key>CFBundleSignature</key>
	<string>????</string>
	<key>CFBundleURLTypes</key>
	<array>
		<dict>
			<key>CFBundleTypeRole</key>
			<string>Editor</string>
			<key>CFBundleURLName</key>
			<string>friendprivate.com</string>
			<key>CFBundleURLSchemes</key>
			<array>
				<string>friendprivate</string>
			</array>
		</dict>
	</array>
	<key>CFBundleVersion</key>
	<string>$(FLUTTER_BUILD_NUMBER)</string>
	<key>FlutterDeepLinkingEnabled</key>
	<true/>
	<key>LSRequiresIPhoneOS</key>
	<true/>
	<key>NSBluetoothAlwaysUsageDescription</key>
	<string>Bluetooth permission is required to connect with your Friend Wearable.</string>
	<key>NSBluetoothPeripheralUsageDescription</key>
	<string>Bluetooth permission is required to connect with your Friend Wearable.</string>
	<key>NSMicrophoneUsageDescription</key>
	<string>We need access to your microphone so you can share audio explanations of Bugs you find.</string>
	<key>NSPhotoLibraryUsageDescription</key>
	<string>We need access to your photo library to allow you to upload and share photos through Instabug.</string>
	<key>PermissionGroupNotification</key>
	<string>You need to enable notifications to receive your pro-active feedback.</string>
	<key>UIApplicationSupportsIndirectInputEvents</key>
	<true/>
	<key>UIBackgroundModes</key>
	<array>
		<string>bluetooth-central</string>
		<string>fetch</string>
		<string>processing</string>
		<string>remote-notification</string>
	</array>
	<key>UIDeviceFamily</key>
	<array>
		<integer>1</integer>
	</array>
	<key>UILaunchStoryboardName</key>
	<string>LaunchScreen</string>
	<key>UIMainStoryboardFile</key>
	<string>Main</string>
	<key>UIRequiresFullScreen</key>
	<true/>
	<key>UIStatusBarHidden</key>
	<false/>
	<key>UISupportedInterfaceOrientations</key>
	<array>
		<string>UIInterfaceOrientationPortrait</string>
	</array>
	<key>UISupportedInterfaceOrientations~ipad</key>
	<array>
		<string>UIInterfaceOrientationLandscapeLeft</string>
		<string>UIInterfaceOrientationLandscapeRight</string>
		<string>UIInterfaceOrientationPortrait</string>
	</array>
	<key>UIViewControllerBasedStatusBarAppearance</key>
	<false/>
<<<<<<< HEAD
	<key>BGTaskSchedulerPermittedIdentifiers</key>
	<array>
    	<string>dev.flutter.background.refresh</string>
	</array>
=======
	<key>NSCalendarsUsageDescription</key>
    <string>Access most functions for calendar viewing and editing.</string>
    <key>NSContactsUsageDescription</key>
    <string>Access contacts for event attendee editing.</string>
    <key>NSCalendarsFullAccessUsageDescription</key>
    <string>Access most functions for calendar viewing and editing.</string>
>>>>>>> 14050cc6
</dict>
</plist><|MERGE_RESOLUTION|>--- conflicted
+++ resolved
@@ -89,18 +89,15 @@
 	</array>
 	<key>UIViewControllerBasedStatusBarAppearance</key>
 	<false/>
-<<<<<<< HEAD
 	<key>BGTaskSchedulerPermittedIdentifiers</key>
 	<array>
     	<string>dev.flutter.background.refresh</string>
 	</array>
-=======
 	<key>NSCalendarsUsageDescription</key>
     <string>Access most functions for calendar viewing and editing.</string>
     <key>NSContactsUsageDescription</key>
     <string>Access contacts for event attendee editing.</string>
     <key>NSCalendarsFullAccessUsageDescription</key>
     <string>Access most functions for calendar viewing and editing.</string>
->>>>>>> 14050cc6
 </dict>
 </plist>